--- conflicted
+++ resolved
@@ -166,19 +166,11 @@
         self.chat_scheduler_loop = asyncio.new_event_loop()
         asyncio.set_event_loop(self.chat_scheduler_loop)
 
-<<<<<<< HEAD
-        _chat_scheduler_cls = chat_scheduler_class(
-            scheduler_str=self.config.rollout.chat_scheduler.name,
-        )
-        self.chat_scheduler = _chat_scheduler_cls(
-            config=self.full_config,
-            server_addresses=self.server_addresses,
-        )
-        logger.info(f"Chat scheduler is initialized: {self.chat_scheduler}")
-        self.chat_scheduler_ready.set()
-=======
         try:
-            self.chat_scheduler = ChatCompletionScheduler(
+            _chat_scheduler_cls = chat_scheduler_class(
+                scheduler_str=self.config.rollout.chat_scheduler.name,
+            )
+            self.chat_scheduler = _chat_scheduler_cls(
                 config=self.full_config,
                 server_addresses=self.server_addresses,
             )
@@ -186,8 +178,9 @@
             logger.exception(f"chat_scheduler init error: {e}")
             self.chat_scheduler_exception = e
         finally:
+            logger.info(f"Chat scheduler is initialized: {self.chat_scheduler}")
             self.chat_scheduler_ready.set()
->>>>>>> 21b823da
+
         self.chat_scheduler_loop.run_forever()
 
     def wake_up(self):
