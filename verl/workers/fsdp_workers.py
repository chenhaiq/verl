--- conflicted
+++ resolved
@@ -28,11 +28,7 @@
 import torch.distributed as dist
 from codetiming import Timer
 from omegaconf import DictConfig, open_dict
-<<<<<<< HEAD
-from peft import LoraConfig, PeftModel, TaskType, get_peft_model
-=======
 from peft import LoraConfig, TaskType, get_peft_model
->>>>>>> 2d67bdc3
 from safetensors.torch import save_file
 from torch.distributed.device_mesh import init_device_mesh
 from torch.distributed.fsdp import FullyShardedDataParallel as FSDP
@@ -735,11 +731,7 @@
             peft_config = {}
             if dist.get_rank() == 0:
                 os.makedirs(lora_save_path, exist_ok=True)
-<<<<<<< HEAD
-                peft_config = asdict(self.actor_module.peft_config.get("default", {}))
-=======
                 peft_config = asdict(peft_model.peft_config.get("default", {}))
->>>>>>> 2d67bdc3
                 peft_config["task_type"] = peft_config["task_type"].value
                 peft_config["peft_type"] = peft_config["peft_type"].value
                 peft_config["target_modules"] = list(peft_config["target_modules"])
