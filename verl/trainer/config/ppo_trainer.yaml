--- conflicted
+++ resolved
@@ -493,17 +493,6 @@
       # null for default callback
       completion_callback: null
 
-<<<<<<< HEAD
-    chat_scheduler:
-    
-      name: null
-
-      micro_batch:
-
-        max_inflight_req: null
-
-        enable_work_stealing: False
-=======
       # - When set to True, the model's default chat template is used for multi-turn rollout, which typically matches production behavior.
       # - When set to False, the token ids recorded for training are used instead; unlike the default chat template, these always include the model's full output,
       #   which may contain additional content such as reasoning content. This maintains the consistency between training and rollout, but it will lead to longer prompts.
@@ -516,6 +505,16 @@
       # Qwen/QwQ-32B, Qwen/Qwen3-xxB
       enable_tokenization_sanity_check: True
 
+    chat_scheduler:
+    
+      name: null
+
+      micro_batch:
+
+        max_inflight_req: null
+
+        enable_work_stealing: False
+
     # profiler configs
     profiler:
 
@@ -527,7 +526,6 @@
 
       # The ranks that will be profiled. null or [0,1,...]
       ranks: null
->>>>>>> 21b823da
 
 # configs for the critic
 critic:
