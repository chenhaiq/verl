--- conflicted
+++ resolved
@@ -922,7 +922,6 @@
         last_val_metrics = None
 
         for epoch in range(self.config.trainer.total_epochs):
-<<<<<<< HEAD
             # Create a DataProto instance that will handle on-demand loading
             dataproto_policy = self.config.actor_rollout_ref.rollout.get("dataproto_policy", None)
             batch = get_data_proto(dataproto_policy, self.train_dataloader)
@@ -930,8 +929,7 @@
                 batch = batch.next()
                 if batch is None:
                     break  # End of epoch
-=======
-            for batch_dict in self.train_dataloader:
+
                 do_profile = self.global_steps in self.config.trainer.profile_steps if self.config.trainer.profile_steps is not None else False
                 if do_profile:
                     self.actor_rollout_wg.start_profile()
@@ -942,7 +940,6 @@
                     if self.use_rm:
                         self.rm_wg.start_profile()
 
->>>>>>> b16a4622
                 metrics = {}
                 timing_raw = {}
 
